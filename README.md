# Catglobe.Openiddict.Contrib.Pruning.BackgroundService
Alternative to quartz pruning

Usage:

```csharp
services.AddOpenIddict()
   .AddCore(options =>
   {
      ...
      options.UseBackgroundServicePruning();
   })
```

Defaults will start the prune 1-10 (random) minutes after startup, and then every 1h after this.

The method is just fine for a handful of servers, but if you have a lot of servers, you should use quartz instead to ensure just a single prune process is run for your entire cluster.

# Catglobe.Openiddict.Contrib.Client

Tons of helper classses and extension methods to make implementing a client project trivial.

Usage:

## Login/logout process helpers

### Controller helpers
Makes it trivial to implement a client controller that can handle external logins using the authentication code flow.
```csharp
public class AuthenticationController : Controller
{
   [HttpGet("~/login")]
   public ActionResult LogIn(string returnUrl) => this.InitiateAuthorizationCodeLogin(returnUrl, "mgnt_user");

   [HttpGet("~/callback/login"), HttpPost("~/callback/login"), IgnoreAntiforgeryToken]
   public Task<ActionResult> LogInCallback() => this.StoreRemoteAuthInSchemeAsync(resultPrincipal =>
   {
      var requiredClaim = new HashSet<string>
      {
         "Common",
      };
      requiredClaim.ExceptWith(resultPrincipal.GetClaim(OpenIddictConstants.Claims.Role)?.Split(" ") ?? []);

      if (requiredClaim is { Count: > 0 } missingPermissions)
         return View("NotEnoughPermission",
            new NotEnoughPermissionModel { PermissionsMissing = missingPermissions.ToList() });
      return null;
   });

}
```

and logouts:

```csharp
public class AuthenticationController : Controller
{
   [HttpPost("~/logout"), ValidateAntiForgeryToken]
   public Task<ActionResult> LogOut(string returnUrl) => this.LocalAndRemoteLogOutAsync(returnUrl);

   [HttpGet("~/callback/logout"), HttpPost("~/callback/logout"), IgnoreAntiforgeryToken]
   public Task<ActionResult> LogOutCallback() => this.RemoteLogOutCallbackAsync();
}
```

### Razor page helpers
Makes it trivial to implement a client razor page that can handle external logins using the authentication code flow.

Notice this uses callback url to `/login/callback`, instead of `/callback/login` as the controller example above.

```csharp
[IgnoreAntiforgeryToken]
public class LoginModel : PageModel
{
   public List<string>? PermissionsMissing { get; private set; }

   //as a page
   public void OnGet() {}
   public ChallengeResult OnPost([FromQuery]string? returnUrl) => this.InitiateAuthorizationCodeLogin(returnUrl ?? "/", "my-client");

   //or as a button somewhere else
   //public ChallengeResult OnGet([FromQuery]string? returnUrl) => this.InitiateAuthorizationCodeLogin(returnUrl ?? "/", "my-client");

   public Task<ActionResult> OnGetCallbackAsync() => CallbackAsync();
   public Task<ActionResult> OnPostCallbackAsync() => CallbackAsync();

   private Task<ActionResult> CallbackAsync() => this.StoreRemoteAuthInSchemeAsync(resultPrincipal =>
   {
      var requiredClaim = new HashSet<string>
      {
         "Common",
      };
      requiredClaim.ExceptWith(resultPrincipal.GetClaim(OpenIddictConstants.Claims.Role)?.Split(" ") ?? []);

      if (requiredClaim is not { Count: > 0 } missingPermissions) return null;

      //show the user the problem
      PermissionsMissing = missingPermissions.ToList();
      return Page();
   });
}
```

<<<<<<< HEAD
```
=======
```html
>>>>>>> 5eac538d
@page "{handler?}" //<----------------- Notice this
@model LoginModel

@if (Model.PermissionsMissing is null)
{
 ViewData["Title"] = "Login";
 <h1>Welcome to my Example!</h1>
 <form method="post">
     <button class="btn btn-lg" type="submit">Sign in></button>
 </form>
}
else
{
 ViewData["Title"] = "Missing permissions";
<h1 class="text-danger">Missing permissions.</h1>

<p class="text-danger"><span class="text-success">Authentication on the remote site was successful</span>, but you are lacking the required scope to access this site.</p>
<ul>
 @foreach (var item in Model.PermissionsMissing)
 {
  <li>Missing: @item</li>
 }
</ul>
}
```

and logouts:

```csharp

[IgnoreAntiforgeryToken]
public class LogoutModel : PageModel
{
 public Task<ActionResult> OnGetAsync([FromQuery]string? returnUrl) => this.LocalAndRemoteLogOutAsync(returnUrl ?? "/");

 public Task<ActionResult> OnGetCallbackAsync() => this.RemoteLogOutCallbackAsync();
 public Task<ActionResult> OnPostCallbackAsync() => this.RemoteLogOutCallbackAsync();
}
```

<<<<<<< HEAD
```csharp
=======
```html
>>>>>>> 5eac538d
@page "{handler?}"
@model LogoutModel
```

## Http helpers


### HttpClient for authentication code flow

```csharp
services.AddSingleton<RefreshTokenAuthorizationCodeHandler>();
services.AddHttpContextAccessor();
services.AddHttpClient<ClientDemoApiService>(client => client.BaseAddress = new(serverUrl))
   .SetHandlerLifetime(TimeSpan.FromMinutes(120))
   .AddPolicyHandler(GetRetryPolicy())
   .AddHttpMessageHandler<RefreshTokenAuthorizationCodeHandler>();
```

```csharp
public class ClientDemoApiService(HttpClient http)
{
   public async Task<Dictionary<string, string>> GetAsync(CancellationToken cancellationToken) => 
      await http.GetFromJsonAsync<Dictionary<string,string>>("api/demo", cancellationToken: cancellationToken) ?? throw new();
}
[ApiController]
[Route("api/[controller]")]
[Authorize]
public class DemoApiController(ClientDemoApiService remote) : Controller
{
  public Task<Dictionary<string, string>> Remote(CancellationToken cancellationToken) => remote.GetAsync(cancellationToken);
}
```

WARNING: If an error occurs on the remote in the same request that also handled a successful token refresh the updated cookie might get lost and future requests will get a 401 from remote because old token is invalid.

### HttpClient for client credentials flow

```csharp
services.AddTransient<MyRefreshTokenClientAuthenticationHandler>();
services.AddHttpClient<AdminDemoApiService>(client => client.BaseAddress = new(serverUrl))
   .SetHandlerLifetime(TimeSpan.FromMinutes(120))
   .AddPolicyHandler(GetRetryPolicy())
   .AddHttpMessageHandler<MyRefreshTokenClientAuthenticationHandler>();
internal class MyRefreshTokenClientAuthenticationHandler(OpenIddictClientService openIddict) : RefreshTokenClientAuthenticationHandler(openIddict, "my-server-2-server-client");
```

```csharp
public class AdminDemoApiService(HttpClient http)
{
   public async Task<Dictionary<string, string>> GetAsync(CancellationToken cancellationToken) => 
      await http.GetFromJsonAsync<Dictionary<string,string>>("api/demo", cancellationToken: cancellationToken) ?? throw new();
}
[ApiController]
[Route("api/[controller]")]
public class DemoApiController(AdminDemoApiService remote) : Controller
{
  public Task<Dictionary<string, string>> Remote(CancellationToken cancellationToken) => remote.GetAsync(cancellationToken);
}
<<<<<<< HEAD
```

### Cookie helper

Setup API calls to return 401/403 instead of redirecting to login page.

```csharp
services.AddAuthentication(CookieAuthenticationDefaults.AuthenticationScheme)
   .AddCookie(o =>
   {
      ...
      o.ReturnStatusCodesOnAuthFailuresForApiCalls();
   });
```

# Catglobe.Openiddict.Contrib.Server

Tons of helper classses and extension methods to make implementing a server project trivial.

### Helper Base class for Authentication flow

Various helper classes to make implementing a server trivial.

```csharp
public sealed class MyAccessGranter : OidcAccessGranterBase {...}
```
or 
```csharp
public sealed class MyAccessGranter : AllInfoInUserinfoEndpoint {...}
```

Use the base classes from the namespace `ControllerHelpers` or `RazorPageHelpers` depending on your needs.

and then register `services.AddScoped<MyAccessGranter>();` and use it:

```csharp
public sealed class AuthorizationController(MyAccessGranter accessGranter) : ControllerBase {
   [HttpGet("~/connect/authorize"), HttpPost("~/connect/authorize"), IgnoreAntiforgeryToken]
   public Task<IActionResult> Authorize() => _accessGranter.HandleAuthenticationFlowRequest(this, async (manager,client,request) => {
     return View(new MyConsentViewModel(){ApplicationName = await manager.GetDisplayNameAsync(application), Scope = request.GetScopes()});
   });

   [Authorize, FormValueRequired("submit.Accept"), HttpPost("~/connect/authorize"), ValidateAntiForgeryToken]
   public Task<IActionResult> Accept() => _accessGranter.HandleConsentGranted(this);

   [Authorize, FormValueRequired("submit.Deny"), HttpPost("~/connect/authorize"), ValidateAntiForgeryToken]
   public Task<IActionResult> Deny() => _accessGranter.HandleConsentDenied(this);
}
```

or if using razor pages:
```csharp
[IgnoreAntiforgeryToken]
public sealed class AuthorizeModel(MyAccessGranter accessGranter) : PageModel {
   public string ApplicationName { get; private set; } = default!;
   public IEnumerable<string> Scope { get; private set; } = default!;
   public Task<IActionResult> GetAsync() => Handle();
   public Task<IActionResult> PostAsync() => Handle();
   private Task<IActionResult> Handle() => _accessGranter.HandleAuthenticationFlowRequest(this, async (manager,client,request) => {
     ApplicationName = await manager.GetDisplayNameAsync(application);
     Scope = request.GetScopes();
     return Page();
   });
   public Task<IActionResult> PostConsentAsync(string action) => 
     action == "submit.Accept" ? _accessGranter.HandleConsentGranted(this) : _accessGranter.HandleConsentDenied(this);
}
```
```html
@page "{handler?}" //<----------------- Notice this
@model AuthorizeModel

<PageTitle>Grant access</PageTitle>

<div class="jumbotron">
 <h1>Authorization</h1>
 <p class="lead text-left">Do you want to grant <strong>@Model.ApplicationName</strong> access to your data? (scopes requested: @Model.Scope)</p>
 <form asp-page-handler="consent" method="post">
  @Html.AntiForgeryToken()

  @foreach (var parameter in Context.Request.HasFormContentType ? Context.Request.Form.AsEnumerable() : Context.Request.Query)
  {
     <input type="hidden" name="@parameter.Key" value="@parameter.Value"/>
  }

  <input class="btn btn-lg btn-success" name="submit.Accept" type="submit" value="Yes"/>
  <input class="btn btn-lg btn-danger" name="submit.Deny" type="submit" value="No"/>
 </form>
</div>
```

### Token exchange helpers

Use the base classes from the namespace `ControllerHelpers` or `MinimalApiHelpers` depending on your needs.

```csharp
internal sealed class MyClientCredentialsTokenExchangeHelper : ClientCredentialsTokenExchangeHelperBase {...}
internal sealed class MyAuthFlowAndRefreshTokenHelper : AuthorizationFlowAndRefreshTokenExchangeHelperBase {...}
services.AddScoped<MyClientCredentialsTokenExchangeHelper>();
services.AddScoped<MyAuthFlowAndRefreshTokenHelper>();
```

And use:

```csharp
public sealed class TokenController(MyClientCredentialsTokenExchangeHelper enableClientCreds,
                                    MyAuthFlowAndRefreshTokenHelper enableRefreshTokenAndAuthFlow) : ControllerBase {
   [HttpPost("~/connect/token"), IgnoreAntiforgeryToken, Produces("application/json")]
   public async Task<IActionResult> Exchange() {
     var request = this.GetOpenIddictServerRequest();
     if (await enableClientCreds.Process(this, request) is {} result) return result;
     if (await enableRefreshTokenAndAuthFlow.Process(this, request) is {} result) return result;

     return this.ForbidOpenIddict(Errors.UnsupportedGrantType, "The specified grant type is not supported.");
   }
}
```

or if using minimal api:
```csharp
app.MapPost("/connect/token", (HttpContext context,
                               MyClientCredentialsTokenExchangeHelper enableClientCreds,
                               MyAuthFlowAndRefreshTokenHelper enableRefreshTokenAndAuthFlow) => {
     var request = context.GetOpenIddictServerRequest();
     if (await enableClientCreds.Process(this, request) is {} result) return result;
     if (await enableRefreshTokenAndAuthFlow.Process(this, request) is {} result) return result;

     return AuthorizationCodeHelpers.ForbidOpenIddict(Errors.UnsupportedGrantType, "The specified grant type is not supported.");
   }
}
```

### Cookie helper

Setup API calls to return 401/403 instead of redirecting to login page.

```csharp
services.AddAuthentication(CookieAuthenticationDefaults.AuthenticationScheme)
   .AddCookie(o =>
   {
      ...
      o.ReturnStatusCodesOnAuthFailuresForApiCalls();
   });
=======
>>>>>>> 5eac538d
```<|MERGE_RESOLUTION|>--- conflicted
+++ resolved
@@ -101,11 +101,7 @@
 }
 ```
 
-<<<<<<< HEAD
-```
-=======
 ```html
->>>>>>> 5eac538d
 @page "{handler?}" //<----------------- Notice this
 @model LoginModel
 
@@ -146,11 +142,7 @@
 }
 ```
 
-<<<<<<< HEAD
-```csharp
-=======
 ```html
->>>>>>> 5eac538d
 @page "{handler?}"
 @model LogoutModel
 ```
@@ -209,7 +201,6 @@
 {
   public Task<Dictionary<string, string>> Remote(CancellationToken cancellationToken) => remote.GetAsync(cancellationToken);
 }
-<<<<<<< HEAD
 ```
 
 ### Cookie helper
@@ -352,6 +343,4 @@
       ...
       o.ReturnStatusCodesOnAuthFailuresForApiCalls();
    });
-=======
->>>>>>> 5eac538d
 ```